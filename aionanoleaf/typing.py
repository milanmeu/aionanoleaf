# Copyright 2021, Milan Meulemans.
#
# This file is part of aionanoleaf.
#
# aionanoleaf is free software: you can redistribute it and/or modify
# it under the terms of the GNU Lesser General Public License as published by
# the Free Software Foundation, either version 3 of the License, or
# (at your option) any later version.
#
# aionanoleaf is distributed in the hope that it will be useful,
# but WITHOUT ANY WARRANTY; without even the implied warranty of
# MERCHANTABILITY or FITNESS FOR A PARTICULAR PURPOSE.  See the
# GNU Lesser General Public License for more details.
#
# You should have received a copy of the GNU Lesser General Public License
# along with aionanoleaf.  If not, see <https://www.gnu.org/licenses/>.

"""Nanoleaf API types."""
from __future__ import annotations

from typing import TypedDict


class PowerState(TypedDict):
    """Nanoleaf API power state with value."""

    value: bool


class ValueWithRange(TypedDict):
    """Nanoleaf API value, max and min."""

    value: int
    max: int
    min: int


class PositionData(TypedDict):
    """Nanoleaf API position data."""

    panelId: int
    x: int
    y: int
    o: int
    shapeType: int


class LayoutData(TypedDict):
    """Nanoleaf API layout data."""

    numPanels: int
    sideLength: int
    positionData: list[PositionData]


class PanelLayoutData(TypedDict):
    """Nanoleaf panel layout."""

    layout: LayoutData
    globalOrientation: ValueWithRange


class StateData(TypedDict):
    """Nanoleaf API state."""

    brightness: ValueWithRange
    colorMode: str
    ct: ValueWithRange
    hue: ValueWithRange
    on: PowerState
    sat: ValueWithRange


class EffectsData(TypedDict):
    """Nanoleaf API effects data."""

    select: str
    effectsList: list[str]
    
class EmersionData(TypedDict):
    """Nanoleaf API Emersion data."""
    screenMirrorMode: int

class InfoData(TypedDict):
    """Nanoleaf API info."""

    name: str
    serialNo: str
    manufacturer: str
    firmwareVersion: str
    hardwareVersion: str | None
    model: str
    state: StateData
    effects: EffectsData
    panelLayout: PanelLayoutData
    emersion: EmersionData


class CanvasInfoData(InfoData):
    """Nanoleaf API Canvas Panels info."""

    discovery: dict


class LightPanelsInfoData(InfoData):
    """Nanoleaf API Light Panels info."""

    rhythm: dict


class StateEventData(TypedDict):
    """Nanoleaf API State event data."""

    attr: int
    value: str | int


class LayoutEventData(TypedDict):
    """Nanoleaf API Layout event data."""

    attr: int


class EffectsEventData(TypedDict):
    """Nanoleaf API Effects event data."""

    attr: int
    value: str
<<<<<<< HEAD
    
#class EmersionEventData(TypedDict):
#    """Nanoleaf API Emersion event data."""
#Keeping as a place holder until events are added

#    attr: int


=======
>>>>>>> a1b19973

class TouchEventData(TypedDict):
    """Nanoleaf API Touch event data."""

    gesture: int
    panelId: int<|MERGE_RESOLUTION|>--- conflicted
+++ resolved
@@ -126,17 +126,6 @@
 
     attr: int
     value: str
-<<<<<<< HEAD
-    
-#class EmersionEventData(TypedDict):
-#    """Nanoleaf API Emersion event data."""
-#Keeping as a place holder until events are added
-
-#    attr: int
-
-
-=======
->>>>>>> a1b19973
 
 class TouchEventData(TypedDict):
     """Nanoleaf API Touch event data."""
